using System.ComponentModel;
using System.Reflection;

[TestFixture]
public class IoCContainerTests
{
    private IOCContainer _container;
    private RegistrationStore _store;

    [SetUp]
    public void SetUp()
    {
        _store = new RegistrationStore();
        _container = new IOCContainer(_store);
    }

    [Test]
    public void RegisterAndResolve_TransientService_ShouldCreateNewInstance()
    {
        _container.Register<IService, ServiceImplementation>(lifetime: Lifetime.Transient);
        var instance1 = _container.Resolve<IService>();
        var instance2 = _container.Resolve<IService>();
        Assert.AreNotSame(instance1, instance2);
    }

    [Test]
    public void RegisterAndResolve_SingletonService_ShouldReturnSameInstance()
    {
        _container.Register<IService, ServiceImplementation>(lifetime: Lifetime.Singleton);
        var instance1 = _container.Resolve<IService>();
        var instance2 = _container.Resolve<IService>();
        Assert.AreSame(instance1, instance2);
    }

    [Test]
    public void RegisterAndResolve_ScopedService_ShouldReturnSameInstanceWithinScope()
    {
        _container.Register<IService, ServiceImplementation>(lifetime: Lifetime.Scoped);
        using (var scope = _container.CreateScope())
        {
            var instance1 = scope.Resolve<IService>();
            var instance2 = scope.Resolve<IService>();
            Assert.AreSame(instance1, instance2);
        }
    }

    [Test]
    public void RegisterAndResolve_WithFactory_ShouldUseFactoryMethod()
    {
        _container.Register<IService>(c => new ServiceImplementation(), lifetime: Lifetime.Transient);
        var instance = _container.Resolve<IService>();
        Assert.IsNotNull(instance);
    }



    [Test]
    public void RegisterAndResolve_WithOpenGenericType_ShouldUseOpeneGenericType()
    {
        _container.Register(typeof(IGenericRepository<>), typeof(GenericRepository<>));
        var userRepository = _container.Resolve<IGenericRepository<A>>();
        Assert.IsNotNull(userRepository);
    }

    [Test]
    public void RegisterAndResolve_NamedRegistration_ShouldReturnCorrectInstance()
    {
        _container.Register<IService, FirstService>("First");
        _container.Register<IService, SecondService>("Second");
        var firstService = _container.Resolve<IService>("First");
        var secondService = _container.Resolve<IService>("Second");
        Assert.IsInstanceOf<FirstService>(firstService);
        Assert.IsInstanceOf<SecondService>(secondService);
    }

    [Test]
    public void RegisterModule_ShouldRegisterServicesFromModule()
    {
        var module = new TestModule();
        _container.RegisterModule(module);
        var service = _container.Resolve<IService>();
        Assert.IsNotNull(service);
    }

    [Test]
    public void AutoRegister_ShouldRegisterAllTypesInAssembly()
    {
        _container.AutoRegister(Assembly.GetExecutingAssembly());
        var service = _container.Resolve<IService>();
        Assert.IsNotNull(service);
    }

    [Test]
    public void CircularDependency_ShouldThrowException()
    {
        _container.Register<A, A>();
        _container.Register<B, B>();
        Assert.Throws<Exception>(() => _container.Resolve<A>());
    }

    [Test]
    public void PropertyInjection_ShouldInjectDependencies()
    {
        _container.Register<IDependency, DependencyImplementation>();
        _container.Register<IService, ServiceWithPropertyInjection>();
        var service = _container.Resolve<IService>() as ServiceWithPropertyInjection;
        Assert.IsNotNull(service?.Dependency);
    }

    [Test]
    public void ConstructorInjection_ShouldUseInjectConstructorAttribute()
    {
        _container.Register<IDependency, DependencyImplementation>();
        _container.Register<IService, ServiceWithMultipleConstructors>();
        var service = _container.Resolve<IService>() as ServiceWithMultipleConstructors;
        Assert.IsNotNull(service);
        Assert.That(service.SelectedConstructor, Is.EqualTo("InjectConstructor"));
    }

    [Test]
    public void ConstructorInjection_ShouldUseConstructorWithMostParametersIfNoInjectAttribute()
    {
        _container.Register<IDependency, DependencyImplementation>();
        _container.Register<IService, ServiceWithTwoConstructorsWithoutInject>();
        var service = _container.Resolve<IService>() as ServiceWithTwoConstructorsWithoutInject;
        Assert.IsNotNull(service);
        Assert.That(service.SelectedConstructor, Is.EqualTo("MostParameters"));
    }


    [Test]
    public void ConditionalRegistration_ShouldRegisterOnlyIfConditionMet()
    {
        bool condition = true;

        if (condition)
        {
            _container.Register<IService, ServiceImplementation>();
        }

        var service = _container.Resolve<IService>();
        Assert.IsNotNull(service);
        Assert.IsInstanceOf<ServiceImplementation>(service);
    }

    [Test]
    public void ConditionalRegistration_ShouldNotRegisterIfConditionNotMet()
    {
        bool condition = false;

        if (condition)
        {
            _container.Register<IService, ServiceImplementation>();
        }

        Assert.Throws<Exception>(() => _container.Resolve<IService>());
    }

    [Test]
    public void ConditionalRegistration_ShouldAllowMultipleConditionalBindings()
    {
        bool condition1 = true;
        bool condition2 = false;

        if (condition1)
        {
            _container.Register<IService, ServiceImplementation>();
        }

        if (condition2)
        {
            _container.Register<IService, AlternativeServiceImplementation>();
        }

        var service = _container.Resolve<IService>();
        Assert.IsNotNull(service);
        Assert.IsInstanceOf<ServiceImplementation>(service);
    }

    [Test]
    public void ParallelResolution_ShouldBeThreadSafe()
    {
        var container = new IOCContainer(new RegistrationStore());
        container.Register<IService, FirstService>("FirstService", lifetime: Lifetime.Singleton);
        container.Register<IService, SecondService>("SecondService", lifetime: Lifetime.Transient);

        IService[] Signletonresults = new IService[1000];
        IService[] Transientresults = new IService[1000];

        Parallel.For(0, 1000, i =>
        {
            Signletonresults[i] = container.Resolve<IService>("FirstService");
            Transientresults[i] = container.Resolve<IService>("SecondService");


        });

        Assert.That(Signletonresults.All(r => r == Signletonresults[0]), "All instances should be the same singleton instance.");
        Assert.That(Transientresults.Distinct().Count(), Is.EqualTo(1000), "Each transient instance must be unique.");
    }

<<<<<<< HEAD
    [Test]
    public void InterceptionWithDynamicProxy_ShouldLog()
    {
        IOCContainer container = new IOCContainer(new RegistrationStore());
        container.Register<IInterceptedService, InterceptedService>();


        // Register interceptors
        container.RegisterInterceptor<IInterceptedService>(new LoggingInterceptor());
        container.RegisterInterceptor<IInterceptedService>(new TimingInterceptor());

        var interceptedService = container.Resolve<IInterceptedService>();

        string message = interceptedService.SayHello("Milan");
        Console.WriteLine(message);


    }

    [Test]
    public void Interceptor_Should_Log_Method_Calls()
    {
        // Arrange
        _container.Register<IInterceptedService, InterceptedService>();
        _container.RegisterInterceptor<IInterceptedService>(new LoggingInterceptor());

        var service = _container.Resolve<IInterceptedService>();

        // Act
        string result = service.SayHello("Milan");

        // Assert
        Assert.AreEqual("Hello, Milan!", result);
    }


=======
>>>>>>> 5f703e61

}

// Supporting Classes for Testing
public interface IService { }
public class ServiceImplementation : IService { }
public class FirstService : IService { }
public class SecondService : IService { }
public interface IDependency { }
public class DependencyImplementation : IDependency { }
public class ServiceWithPropertyInjection : IService
{
    [Inject]
    public IDependency Dependency { get; set; }
}
public class TestModule : IModule
{
    public void Register(IOCContainer container)
    {
        container.Register<IService, ServiceImplementation>();
    }
}
public class A { public A(B b) { } }
public class B { public B(A a) { } }

public class ServiceWithMultipleConstructors : IService
{
    public string SelectedConstructor { get; }

    public ServiceWithMultipleConstructors()
    {
        SelectedConstructor = "Default";
    }

    [InjectConstructor]
    public ServiceWithMultipleConstructors(IDependency dependency)
    {
        SelectedConstructor = "InjectConstructor";
    }
}

public class ServiceWithTwoConstructorsWithoutInject : IService
{
    public string SelectedConstructor { get; }

    public ServiceWithTwoConstructorsWithoutInject()
    {
        SelectedConstructor = "Default";
    }

    public ServiceWithTwoConstructorsWithoutInject(IDependency dependency, string extraParam)
    {
        SelectedConstructor = "MostParameters";
    }
}


public class AlternativeServiceImplementation : IService { }

public interface IGenericRepository<T>
{

}

public class GenericRepository<T> : IGenericRepository<T>
{
    public GenericRepository()
    {
        
    }
<<<<<<< HEAD
}

public interface IInterceptedService
{
    public string SayHello(string name);
}

public class InterceptedService: IInterceptedService
{
    public string SayHello(string name) => $"Hello, {name}!";

=======
>>>>>>> 5f703e61
}<|MERGE_RESOLUTION|>--- conflicted
+++ resolved
@@ -199,7 +199,6 @@
         Assert.That(Transientresults.Distinct().Count(), Is.EqualTo(1000), "Each transient instance must be unique.");
     }
 
-<<<<<<< HEAD
     [Test]
     public void InterceptionWithDynamicProxy_ShouldLog()
     {
@@ -234,11 +233,6 @@
         // Assert
         Assert.AreEqual("Hello, Milan!", result);
     }
-
-
-=======
->>>>>>> 5f703e61
-
 }
 
 // Supporting Classes for Testing
@@ -308,7 +302,6 @@
     {
         
     }
-<<<<<<< HEAD
 }
 
 public interface IInterceptedService
@@ -320,6 +313,4 @@
 {
     public string SayHello(string name) => $"Hello, {name}!";
 
-=======
->>>>>>> 5f703e61
 }